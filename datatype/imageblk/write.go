--- conflicted
+++ resolved
@@ -158,15 +158,11 @@
 	wg := new(sync.WaitGroup)
 
 	// Only do one request at a time, although each request can start many goroutines.
-<<<<<<< HEAD
+
 	if !hasbuffer {
-		server.SpawnGoroutineMutex.Lock()
-		defer server.SpawnGoroutineMutex.Unlock()
-	}
-=======
-	server.LargeMutationMutex.Lock()
-	defer server.LargeMutationMutex.Unlock()
->>>>>>> ba348b6f
+		server.LargeMutationMutex.Lock()
+	  defer server.LargeMutationMutex.Unlock()
+	}
 
 	// Post new extents if there was a change (will always require 1 GET which should
 	// not be a big deal for large posts or for distributed back-ends)
