/*
	This file provides the highest-level view of the datastore via a Service.
*/

package datastore

import (
	"encoding/json"
	"fmt"

	"github.com/janelia-flyem/dvid/dvid"
	"github.com/janelia-flyem/dvid/storage"
)

const (
	Version = "0.7"
)

// Versions returns a chart of version identifiers for data types and and DVID's datastore
// fixed at compile-time for this DVID executable
func Versions() string {
	var text string = "\nCompile-time version information for this DVID executable:\n\n"
	writeLine := func(name dvid.TypeString, version string) {
		text += fmt.Sprintf("%-15s   %s\n", name, version)
	}
	writeLine("Name", "Version")
	writeLine("DVID datastore", Version)
	writeLine("Storage driver", storage.Version)
	for _, datatype := range CompiledTypes {
		writeLine(datatype.DatatypeName(), datatype.DatatypeVersion())
	}
	return text
}

// Init creates a key-value datastore using default arguments.  Datastore
// configuration is stored as key/values in the datastore and also in a
// human-readable config file in the datastore directory.
func Init(directory string, create bool, config dvid.Config) error {
	fmt.Println("\nInitializing datastore at", directory)

	// Initialize the backend database
	engine, err := storage.NewStore(directory, create, config)
	if err != nil {
		return fmt.Errorf("Error initializing datastore (%s): %s\n", directory, err.Error())
	}
	defer engine.Close()

	kvDB, ok := engine.(storage.KeyValueDB)
	if !ok {
		return fmt.Errorf("Datastore at %s does not support key-value database ops.", directory)
	}
	// Initialize the graph backend database
	gengine, err := storage.NewGraphStore(directory, create, config, kvDB)
	if err != nil {
		return fmt.Errorf("Error initializing graph datastore (%s): %s\n", directory, err.Error())
	}
	defer gengine.Close()

	// Put empty Datasets
	db, ok := engine.(storage.OrderedKeyValueSetter)
	if !ok {
		return fmt.Errorf("Datastore at %s does not support setting of key-value pairs!", directory)
	}
	datasets := new(Datasets)
	err = datasets.Put(db)
	return err
}

// Service couples an open DVID storage engine and DVID datasets.
type Service struct {
	*Datasets

	// The backend storage which is private since we want to create an object
	// interface (e.g., cache object or UUID map) and hide DVID-specific keys.
<<<<<<< HEAD
	engine      storage.Engine
	kvDB        storage.KeyValueDB
	kvSetter    storage.KeyValueSetter
	kvGetter    storage.KeyValueGetter
	graphengine storage.Engine
	gDB         storage.GraphDB
	gSetter     storage.GraphSetter
	gGetter     storage.GraphGetter
=======
	engine   storage.Engine
	kvDB     storage.OrderedKeyValueDB
	kvSetter storage.OrderedKeyValueSetter
	kvGetter storage.OrderedKeyValueGetter
>>>>>>> 9f99e5ab
}

type OpenErrorType int

const (
	ErrorOpening OpenErrorType = iota
	ErrorDatasets
	ErrorDatatypeUnavailable
)

type OpenError struct {
	error
	ErrorType OpenErrorType
}

// Open opens a DVID datastore at the given path (directory, url, etc) and returns
// a Service that allows operations on that datastore.
func Open(path string) (s *Service, openErr *OpenError) {
	// Open the datastore
	create := false
	engine, err := storage.NewStore(path, create, dvid.Config{})
	if err != nil {
		openErr = &OpenError{
			fmt.Errorf("Error opening datastore (%s): %s", path, err.Error()),
			ErrorOpening,
		}
		return
	}

	// Get interfaces this engine supports.
	kvGetter, ok := engine.(storage.OrderedKeyValueGetter)
	if !ok {
		openErr = &OpenError{
			fmt.Errorf("Opened datastore cannot get key-value pairs."),
			ErrorOpening,
		}
		return
	}
	kvSetter, ok := engine.(storage.OrderedKeyValueSetter)
	if !ok {
		openErr = &OpenError{
			fmt.Errorf("Opened datastore cannot set key-value pairs."),
			ErrorOpening,
		}
		return
	}
	kvDB, ok := engine.(storage.OrderedKeyValueDB)
	if !ok {
		openErr = &OpenError{
			fmt.Errorf("Opened datastore does not support key-value database ops."),
			ErrorOpening,
		}
		return
	}

	// Open the graph datastore (nothing happens if the graph key value store is used)
	gengine, err := storage.NewGraphStore(path, create, dvid.Config{}, kvDB)
	if err != nil {
		openErr = &OpenError{
			fmt.Errorf("Error opening graph datastore (%s): %s", path, err.Error()),
			ErrorOpening,
		}
		return
	}

	gSetter, ok := gengine.(storage.GraphSetter)
	if !ok {
		openErr = &OpenError{
			fmt.Errorf("Opened datastore cannot set graph objects."),
			ErrorOpening,
		}
		return
	}
	gGetter, ok := gengine.(storage.GraphGetter)
	if !ok {
		openErr = &OpenError{
			fmt.Errorf("Opened datastore cannot get graph objects."),
			ErrorOpening,
		}
		return
	}
	gDB, ok := gengine.(storage.GraphDB)
	if !ok {
		openErr = &OpenError{
			fmt.Errorf("Opened datastore does not support graph database ops."),
			ErrorOpening,
		}
		return
	}

	// Read this datastore's configuration
	datasets := new(Datasets)
	err = datasets.Load(kvGetter)
	if err != nil {
		openErr = &OpenError{
			fmt.Errorf("Error reading datasets: %s", err.Error()),
			ErrorDatasets,
		}
		return
	}

	// Verify that the runtime configuration can be supported by this DVID's
	// compiled-in data types.
	dvid.Fmt(dvid.Debug, "Verifying datastore's supported types were compiled into DVID...\n")
	err = datasets.VerifyCompiledTypes()
	if err != nil {
		openErr = &OpenError{
			fmt.Errorf("Data are not fully supported by this DVID server: %s", err.Error()),
			ErrorDatatypeUnavailable,
		}
		return
	}

	fmt.Printf("\nDatastoreService successfully opened: %s\n", path)
	s = &Service{datasets, engine, kvDB, kvSetter, kvGetter, gengine, gDB, gSetter, gGetter}
	return
}

// StorageEngine returns a a key-value database interface.
func (s *Service) StorageEngine() storage.Engine {
	return s.engine
}

// OrderedKeyValueDB returns a a key-value database interface.
func (s *Service) OrderedKeyValueDB() (storage.OrderedKeyValueDB, error) {
	return s.kvDB, nil
}

// OrderedKeyValueGetter returns a a key-value getter interface.
func (s *Service) OrderedKeyValueGetter() (storage.OrderedKeyValueGetter, error) {
	return s.kvGetter, nil
}

// OrderedKeyValueSetter returns a a key-value setter interface.
func (s *Service) OrderedKeyValueSetter() (storage.OrderedKeyValueSetter, error) {
	return s.kvSetter, nil
}

// GraphStorageEngine returns a graph database interface.
func (s *Service) GraphStorageEngine() storage.Engine {
	return s.graphengine
}

// GraphDB returns a graph database interface.
func (s *Service) GraphDB() (storage.GraphDB, error) {
	return s.gDB, nil
}

// GraphGetter returns a GraphDB getter interface.
func (s *Service) GraphGetter() (storage.GraphGetter, error) {
	return s.gGetter, nil
}

// GraphSetter returns a GraphDB setter interface.
func (s *Service) GraphSetter() (storage.GraphSetter, error) {
	return s.gSetter, nil
}

// Batcher returns an interface that can create a new batch write.
func (s *Service) Batcher() (db storage.Batcher, err error) {
	var ok bool
	db, ok = s.kvSetter.(storage.Batcher)
	if !ok {
		err = fmt.Errorf("DVID key-value store does not support batch write")
	}
	return
}

// Shutdown closes a DVID datastore.
func (s *Service) Shutdown() {
	s.engine.Close()
}

// DatasetsListJSON returns JSON of a list of datasets.
func (s *Service) DatasetsListJSON() (stringJSON string, err error) {
	if s.Datasets == nil {
		stringJSON = "{}"
		return
	}
	var bytesJSON []byte
	bytesJSON, err = s.Datasets.MarshalJSON()
	if err != nil {
		return
	}
	return string(bytesJSON), nil
}

// DatasetsAllJSON returns JSON of a list of datasets.
func (s *Service) DatasetsAllJSON() (stringJSON string, err error) {
	if s.Datasets == nil {
		stringJSON = "{}"
		return
	}
	var bytesJSON []byte
	bytesJSON, err = s.Datasets.AllJSON()
	if err != nil {
		return
	}
	return string(bytesJSON), nil
}

// DatasetJSON returns JSON for a particular dataset referenced by a uuid.
func (s *Service) DatasetJSON(root dvid.UUID) (stringJSON string, err error) {
	if s.Datasets == nil {
		stringJSON = "{}"
		return
	}
	dataset, err := s.Datasets.DatasetFromUUID(root)
	if err != nil {
		return "{}", err
	}
	stringJSON, err = dataset.JSONString()
	return
}

// NOTE: Alterations of Datasets should invoke persistence to the key-value database.
// All interaction with datasets at the datastore.Service level should be using
// opaque UUID or the shortened datasetID.

// NewDataset creates a new dataset.
func (s *Service) NewDataset() (root dvid.UUID, datasetID dvid.DatasetLocalID, err error) {
	if s.Datasets == nil {
		err = fmt.Errorf("Datastore service has no datasets available")
		return
	}
	var dataset *Dataset
	dataset, err = s.Datasets.newDataset()
	if err != nil {
		return
	}
	err = s.Datasets.Put(s.kvSetter) // Need to persist change to list of Dataset
	if err != nil {
		return
	}
	err = dataset.Put(s.kvSetter)
	root = dataset.Root
	datasetID = dataset.DatasetID
	return
}

// NewVersions creates a new version (child node) off of a LOCKED parent node.
// Will return an error if the parent node has not been locked.
func (s *Service) NewVersion(parent dvid.UUID) (u dvid.UUID, err error) {
	if s.Datasets == nil {
		err = fmt.Errorf("Datastore service has no datasets available")
		return
	}
	var dataset *Dataset
	dataset, u, err = s.Datasets.newChild(parent)
	if err != nil {
		return
	}
	err = dataset.Put(s.kvSetter)
	return
}

// NewData adds data of given name and type to a dataset specified by a UUID.
func (s *Service) NewData(u dvid.UUID, typename dvid.TypeString, dataname dvid.DataString, config dvid.Config) error {
	if s.Datasets == nil {
		return fmt.Errorf("Datastore service has no datasets available")
	}
	dataset, err := s.Datasets.DatasetFromUUID(u)
	if err != nil {
		return err
	}
	err = dataset.newData(dataname, typename, config)
	if err != nil {
		return err
	}
	return dataset.Put(s.kvSetter)
}

// ModifyData modifies data of given name in dataset specified by a UUID.
func (s *Service) ModifyData(u dvid.UUID, dataname dvid.DataString, config dvid.Config) error {
	if s.Datasets == nil {
		return fmt.Errorf("Datastore service has no datasets available")
	}
	dataset, err := s.Datasets.DatasetFromUUID(u)
	if err != nil {
		return err
	}
	err = dataset.modifyData(dataname, config)
	if err != nil {
		return err
	}
	return dataset.Put(s.kvSetter)
}

// Locks the node with the given UUID.
func (s *Service) Lock(u dvid.UUID) error {
	if s.Datasets == nil {
		return fmt.Errorf("Datastore service has no datasets available")
	}
	dataset, err := s.Datasets.DatasetFromUUID(u)
	if err != nil {
		return err
	}
	err = dataset.Lock(u)
	if err != nil {
		return err
	}
	return dataset.Put(s.kvSetter)
}

// SaveDataset forces this service to persist the dataset with given UUID.
// It is useful when modifying datasets internally.
func (s *Service) SaveDataset(u dvid.UUID) error {
	if s.Datasets == nil {
		return fmt.Errorf("Datastore service has no datasets available")
	}
	dataset, err := s.Datasets.DatasetFromUUID(u)
	if err != nil {
		return err
	}
	return dataset.Put(s.kvSetter)
}

// LocalIDFromUUID when supplied a UUID string, returns smaller sized local IDs that identify a
// dataset and a version.
func (s *Service) LocalIDFromUUID(u dvid.UUID) (dID dvid.DatasetLocalID, vID dvid.VersionLocalID, err error) {
	if s.Datasets == nil {
		err = fmt.Errorf("Datastore service has no datasets available")
		return
	}
	var dataset *Dataset
	dataset, err = s.Datasets.DatasetFromUUID(u)
	if err != nil {
		return
	}
	dID = dataset.DatasetID
	var found bool
	vID, found = dataset.VersionMap[u]
	if !found {
		err = fmt.Errorf("UUID (%s) not found in dataset", u)
	}
	return
}

// NodeIDFromString when supplied a UUID string, returns the matched UUID as well as
// more compact local IDs that identify the dataset and a version.  Partial matches
// are allowed, similar to DatasetFromString.
func (s *Service) NodeIDFromString(str string) (u dvid.UUID, dID dvid.DatasetLocalID,
	vID dvid.VersionLocalID, err error) {

	if s.Datasets == nil {
		err = fmt.Errorf("Datastore service has no datasets available")
		return
	}
	var dataset *Dataset
	dataset, u, err = s.Datasets.DatasetFromString(str)
	if err != nil {
		return
	}
	dID = dataset.DatasetID
	vID = dataset.VersionMap[u]
	return
}

// SupportedDataChart returns a chart (names/urls) of data referenced by this datastore
func (s *Service) SupportedDataChart() string {
	text := CompiledTypeChart()
	text += "Data currently referenced within this DVID datastore:\n\n"
	text += s.DataChart()
	return text
}

// About returns a chart of the code versions of compile-time DVID datastore
// and the runtime data types.
func (s *Service) About() string {
	var text string
	writeLine := func(name dvid.TypeString, version string) {
		text += fmt.Sprintf("%-15s   %s\n", name, version)
	}
	writeLine("Name", "Version")
	writeLine("DVID datastore", Version)
	writeLine("Storage backend", storage.Version)
	if s.Datasets != nil {
		for _, dtype := range s.Datasets.Datatypes() {
			writeLine(dtype.DatatypeName(), dtype.DatatypeVersion())
		}
	}
	return text
}

// TypesJSON returns the components and versions of DVID software available
// in this DVID server.
func (s *Service) TypesJSON() (jsonStr string, err error) {
	data := make(map[dvid.TypeString]string)
	for _, datatype := range CompiledTypes {
		data[datatype.DatatypeName()] = string(datatype.DatatypeUrl())
	}
	m, err := json.Marshal(data)
	if err != nil {
		return
	}
	jsonStr = string(m)
	return
}

// CurrentTypesJSON returns the components and versions of DVID software associated
// with the current datasets in the service.
func (s *Service) CurrentTypesJSON() (jsonStr string, err error) {
	data := make(map[dvid.TypeString]string)
	if s.Datasets != nil {
		for _, dtype := range s.Datasets.Datatypes() {
			data[dtype.DatatypeName()] = dtype.DatatypeVersion()
		}
	}
	m, err := json.Marshal(data)
	if err != nil {
		return
	}
	jsonStr = string(m)
	return
}

// DataChart returns a text chart of data names and their types for this DVID server.
func (s *Service) DataChart() string {
	var text string
	if s.Datasets == nil || len(s.Datasets.list) == 0 {
		return "  No datasets have been added to this datastore.\n"
	}
	writeLine := func(name dvid.DataString, version string, url UrlString) {
		text += fmt.Sprintf("%-15s  %-25s  %s\n", name, version, url)
	}
	for num, dset := range s.Datasets.list {
		text += fmt.Sprintf("\nDataset %d (UUID = %s):\n\n", num+1, dset.Root)
		writeLine("Name", "Type Name", "Url")
		for name, data := range dset.DataMap {
			writeLine(name, string(data.DatatypeName())+" ("+data.DatatypeVersion()+")",
				data.DatatypeUrl())
		}
	}
	return text
}<|MERGE_RESOLUTION|>--- conflicted
+++ resolved
@@ -45,7 +45,8 @@
 	}
 	defer engine.Close()
 
-	kvDB, ok := engine.(storage.KeyValueDB)
+	// Initial graph database from ordered key value
+	kvDB, ok := engine.(storage.OrderedKeyValueDB)
 	if !ok {
 		return fmt.Errorf("Datastore at %s does not support key-value database ops.", directory)
 	}
@@ -72,21 +73,14 @@
 
 	// The backend storage which is private since we want to create an object
 	// interface (e.g., cache object or UUID map) and hide DVID-specific keys.
-<<<<<<< HEAD
 	engine      storage.Engine
-	kvDB        storage.KeyValueDB
-	kvSetter    storage.KeyValueSetter
-	kvGetter    storage.KeyValueGetter
+	kvDB        storage.OrderedKeyValueDB
+	kvSetter    storage.OrderedKeyValueSetter
+	kvGetter    storage.OrderedKeyValueGetter
 	graphengine storage.Engine
 	gDB         storage.GraphDB
 	gSetter     storage.GraphSetter
 	gGetter     storage.GraphGetter
-=======
-	engine   storage.Engine
-	kvDB     storage.OrderedKeyValueDB
-	kvSetter storage.OrderedKeyValueSetter
-	kvGetter storage.OrderedKeyValueGetter
->>>>>>> 9f99e5ab
 }
 
 type OpenErrorType int
